--- conflicted
+++ resolved
@@ -1,12 +1,9 @@
 import java
 import python
+import glassfish
 import utils
 
-<<<<<<< HEAD
-import java, python, glassfish
-=======
 import pprint
->>>>>>> eccf7cf6
 
 from fabric.api import env, require, runs_once
 from fabric.utils import abort
