--- conflicted
+++ resolved
@@ -55,22 +55,18 @@
     os.mkdir(target_dir)
     context = template_context(env.settings_vars)
 
-<<<<<<< HEAD
     for root, dirs, files in os.walk(source_dir):
         relative_path = os.path.relpath(root, source_dir)
         for file in files:
             conf_file = os.path.join(relative_path, file)
-=======
-    for conf_file in os.listdir(source_dir):
-        file_name, file_extension = os.path.splitext(conf_file)
-        if file_extension in env.non_template_exts:
-            shutil.copy(os.path.join(source_dir, conf_file),
-                         os.path.join(target_dir, conf_file))
-        else:
->>>>>>> 54996883
-            template_to_file(os.path.join(source_dir, conf_file),
-                         os.path.join(target_dir, conf_file),
-                         context)
+            file_name, file_extension = os.path.splitext(conf_file)
+            if file_extension in env.non_template_exts:
+                shutil.copy(os.path.join(source_dir, conf_file),
+                             os.path.join(target_dir, conf_file))
+            else:
+                template_to_file(os.path.join(source_dir, conf_file),
+                             os.path.join(target_dir, conf_file),
+                             context)
         
     env.deploy_config_dir = target_dir
 
